[package]
name = "murmur3"
version = "0.4.1"
authors = [ "Stu Small <stuart.alan.small@gmail.com>" ]
description = "A rust implementation of Murmur3 hash"
repository = "https://github.com/stusmall/murmur3"
keywords = ["hash","murmur3","murmur"]
license = "MIT/Apache-2.0"


[dependencies]
<<<<<<< HEAD
byteorder = "1.0"
=======
byteorder = "1.2"

[dev-dependencies]
murmur3-sys = { path = "./murmur3-sys"}
quickcheck = "0.6"
>>>>>>> 1fd69535
<|MERGE_RESOLUTION|>--- conflicted
+++ resolved
@@ -9,12 +9,8 @@
 
 
 [dependencies]
-<<<<<<< HEAD
-byteorder = "1.0"
-=======
 byteorder = "1.2"
 
 [dev-dependencies]
 murmur3-sys = { path = "./murmur3-sys"}
-quickcheck = "0.6"
->>>>>>> 1fd69535
+quickcheck = "0.6"